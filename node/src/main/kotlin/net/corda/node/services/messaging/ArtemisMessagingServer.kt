--- conflicted
+++ resolved
@@ -131,11 +131,7 @@
      * 4. Verifiers. These are given read access to the verification request queue and write access to the response queue.
      */
     private fun ConfigurationImpl.configureAddressSecurity(): Configuration {
-<<<<<<< HEAD
-        val nodeInternalRole = Role(NODE_P2P_ROLE, true, true, true, true, true, true, true, true)
-=======
-        val nodeInternalRole = Role(NODE_ROLE, true, true, true, true, true, true, true, true, true, true)
->>>>>>> 323e809f
+        val nodeInternalRole = Role(NODE_P2P_ROLE, true, true, true, true, true, true, true, true, true, true)
         securityRoles["$INTERNAL_PREFIX#"] = setOf(nodeInternalRole)  // Do not add any other roles here as it's only for the node
         securityRoles["$P2P_PREFIX#"] = setOf(nodeInternalRole, restrictedRole(PEER_ROLE, send = true))
         return this
